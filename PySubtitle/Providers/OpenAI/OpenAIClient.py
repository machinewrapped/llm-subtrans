--- conflicted
+++ resolved
@@ -53,21 +53,12 @@
             temperature = temperature or self.temperature
             response = self._send_messages(prompt.content, temperature)
 
-            translation = Translation(response)
-
-            if translation.quota_reached:
-                raise TranslationImpossibleError("OpenAI account quota reached, please upgrade your plan or wait until it renews", translation)
-
-<<<<<<< HEAD
-        translation = Translation(response) if response else None
+            translation = Translation(response) if response else None
 
         if translation:
-            if translation.quota_reached:
-                raise TranslationImpossibleError("OpenAI account quota reached, please upgrade your plan or wait until it renews", translation)
+                if translation.quota_reached:
+                    raise TranslationImpossibleError("OpenAI account quota reached, please upgrade your plan or wait until it renews", translation)
 
-            if translation.reached_token_limit:
-                raise TranslationError(f"Too many tokens in translation", translation)
-=======
             if translation.reached_token_limit:
                 raise TranslationError(f"Too many tokens in translation", translation)
 
@@ -78,7 +69,6 @@
             Communicate with the API
             """
             raise NotImplementedError("Not implemented in the base class")#
->>>>>>> 07b8dd40
 
         def _abort(self):
             self.client.close()
