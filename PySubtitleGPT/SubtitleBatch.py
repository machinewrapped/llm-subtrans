from datetime import timedelta
import re
from PySubtitleGPT.SubtitleValidator import SubtitleValidator
from PySubtitleGPT.SubtitleError import SubtitleError, TranslationError
from PySubtitleGPT.Helpers import PerformSubstitutions
from PySubtitleGPT.SubtitleLine import SubtitleLine

class SubtitleBatch:
    def __init__(self, dct = None):
        dct = dct or {}
        self.scene = dct.get('scene', None)
        self.number = dct.get('batch') or dct.get('number')
        self.summary = dct.get('summary')
        self.context = dct.get('context', {})
        self.translation = dct.get('translation')
        self.errors = dct.get('errors', [])
        self._originals : list[SubtitleLine] = dct.get('originals', []) or dct.get('subtitles', []) 
        self._translated : list[SubtitleLine] = dct.get('translated', [])

    def __str__(self) -> str:
        return f"SubtitleBatch: {str(self.number)} in scene {str(self.scene)} with {self.size} lines"

    def __repr__(self) -> str:
        return str(self)

    @property
    def originals(self) -> list[SubtitleLine]:
        return self._originals
    
    @property
    def size(self):
        return len(self._originals)
    
    @property
    def translated(self) -> list[SubtitleLine]:
        return self._translated

    @property
    def untranslated(self):
        return [sub for sub in self.originals if not sub.translated]

    @property
    def all_translated(self):
        return self.translated and (len(self.translated) == len(self.originals))
    
    @property
    def start(self) -> timedelta:
        return self.originals[0].start if self.originals else None
    
    @property
    def srt_start(self) -> str:
        return self.originals[0].srt_start if self.originals else ""

    @property
    def end(self) -> timedelta:
        return self.originals[-1].end if self.originals else None

    @property
    def srt_end(self) -> str:
        return self.originals[-1].srt_end if self.originals else ""

    @property
    def duration(self):
        return self.end - self.start if self.start and self.end else timedelta(seconds=0)
    
    @property
    def first_line_number(self):
<<<<<<< HEAD
        return self.originals[0].number if self.originals else -1
    
    @property
    def last_line_number(self):
        return self.originals[-1].number if self.originals else -1
    
=======
        return self.originals[0].number if self.originals else None

    @property
    def last_line_number(self):
        return self.originals[-1].number if self.originals else None

>>>>>>> 8e8475d9
    @originals.setter
    def originals(self, value):
        self._originals = [ SubtitleLine(line) for line in value ] if value else None

    @translated.setter
    def translated(self, value):
        self._translated = [ SubtitleLine(line) for line in value ] if value else None

    def AddLine(self, line):
        self._originals.append(SubtitleLine(line))

    def AddTranslatedLine(self, line):
        self._translated.append(SubtitleLine(line))

    def AddContext(self, key, value):
        self.context[key] = value

    def GetContext(self, key):
        return self.context.get(key)
    
    def SetContext(self, context):
        self.context = context.copy()

    def UpdateContext(self, update) -> bool:
        if not self.context:
            self.context = {}

        updated = False
        for key in update.keys():
            if key == 'summary':
                if update[key] != self.summary:
                    self.summary = update[key]
                    updated = True

            elif update[key] != self.context.get(key):
                self.context[key] = update[key]
                updated = True

        return updated
    
    def Validate(self, options):
        """
        Check whether translation contains obvious errors.
        """
        self.errors = []
        if self.translated:
            try:
                validator = SubtitleValidator(options)
                validator.ValidateTranslations(self.translated)

            except TranslationError as e:
                if not options.get('allow_retranslations'):
                    raise
                else:
                    self.errors.append(e)

    def PerformInputSubstitutions(self, substitutions, match_partial_words : bool = False):
        """
        Perform any word/phrase substitutions on source text
        """
        if substitutions and self.originals:
            lines = [item.text for item in self.originals]

            lines, replacements = PerformSubstitutions(substitutions, lines, match_partial_words)

            if replacements:
                self.AddContext('input_replacements', replacements)
                for item in self.originals:
                    item.text = replacements.get(item.text) or item.text

            return replacements

    def PerformOutputSubstitutions(self, substitutions, match_partial_words : bool = False):
        """
        Perform any word/phrase substitutions on translated text
        """
        if substitutions and self.translated:
            lines = [item.text for item in self.translated]

            _, replacements = PerformSubstitutions(substitutions, lines, match_partial_words)

            if replacements:
                self.AddContext('output_replacements', replacements)
                for item in self.translated:
                    item.text = replacements.get(item.text) or item.text

            return replacements
        
    def ConvertWhitespaceBlocksToNewlines(self):
        """
        Convert chinese commas or blocks of 3 or more spaces to newlines, unless there are newlines already
        """
        for item in self.originals:
            if item.text and '\n' not in item.text:
                item.text = re.sub(r' {3,}|\，\s*', '\n', item.text)

    def MergeLines(self, original_lines : list[int], translated_lines : list[int]):
        first_line = next((line for line in self.originals if line.number == original_lines[0]), None)
        last_line = next((line for line in self.originals if line.number == original_lines[-1]), None)
        
        if first_line and last_line:
            first_index = self.originals.index(first_line)
            last_index = self.originals.index(last_line)

            merged = SubtitleLine.MergeSubtitles(self.originals[first_index : last_index + 1])
            self.originals = self.originals[:first_index] + [ merged ] + self.originals[last_index + 1:]

        if translated_lines and len(translated_lines) > 1:
            if translated_lines == original_lines:
                if translated_lines:
                    merged = SubtitleLine.MergeSubtitles(self.translated[first_index : last_index + 1])
                    self.translated = self.translated[:first_index] + [ merged ] + self.translated[last_index:]

            elif len(original_lines) > len(translated_lines):
                first_translated_line = next((line for line in self.translated if line.number == translated_lines[0]), None)
                last_translated_line = next((line for line in self.translated if line.number == translated_lines[-1]), None)

                if first_translated_line and last_translated_line:
                    first_translated_index = self.translated.index(first_translated_line)
                    last_translated_index = self.translated.index(last_translated_line)

                    if first_translated_index != last_translated_index:
                        merged = SubtitleLine.MergeSubtitles(self.translated[first_translated_index : last_translated_index + 1])
                        self.translated = self.translated[:first_translated_index] + [ merged ] + self.translated[last_translated_index:]

            else:
                # Merge translated lines and resync to source... not sure why this would happen
                raise SubtitleError("Merging multiple translated lines with a single source line is not yet supported")
<|MERGE_RESOLUTION|>--- conflicted
+++ resolved
@@ -65,21 +65,12 @@
     
     @property
     def first_line_number(self):
-<<<<<<< HEAD
-        return self.originals[0].number if self.originals else -1
-    
-    @property
-    def last_line_number(self):
-        return self.originals[-1].number if self.originals else -1
-    
-=======
         return self.originals[0].number if self.originals else None
 
     @property
     def last_line_number(self):
         return self.originals[-1].number if self.originals else None
 
->>>>>>> 8e8475d9
     @originals.setter
     def originals(self, value):
         self._originals = [ SubtitleLine(line) for line in value ] if value else None
