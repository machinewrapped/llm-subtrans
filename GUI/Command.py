--- conflicted
+++ resolved
@@ -19,15 +19,9 @@
         QRunnable.__init__(self)
         QObject.__init__(self)
         self.datamodel = datamodel
-<<<<<<< HEAD
         self.can_undo : bool = True         # Cannot undo past this command
         self.skip_undo : bool = False       # Do not add this command to the undo stack
         self.is_blocking : bool = False      # Do not execute any other commands in parallel
-=======
-        self.can_undo : bool = True         # If true, cannot undo past this command
-        self.skip_undo : bool = False       # If true, do not add this command to the undo stack
-        self.is_blocking : bool = True      # If true, do not execute any other commands in parallel
->>>>>>> 4db1284a
         self.started : bool = False
         self.executed : bool = False
         self.aborted : bool = False
