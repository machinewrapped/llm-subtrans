--- conflicted
+++ resolved
@@ -260,11 +260,7 @@
     translator = init_translator({"provider": "gemini", "api_key": "your-key", "model": "gemini-2.5-flash"})
 
     # Create translator with a pre-initialised TranslationProvider
-<<<<<<< HEAD
-    provider = init_translation_provider("OpenAI", {model="gpt-5-mini", api_key="sk-..."})
-=======
-    provider = init_translation_provider("openai", {"model": "gpt-5-mini", "api_key": "sk-..."})
->>>>>>> 042ed066
+    provider = init_translation_provider("OpenAI", {"model": "gpt-5-mini", "api_key": "sk-..."})
     options = init_options(prompt="Translate these subtitles into Spanish")
     translator = init_translator(options, translation_provider=provider)
     """
