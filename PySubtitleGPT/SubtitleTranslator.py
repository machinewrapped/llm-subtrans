import logging
import openai
from os import linesep
from PySubtitleGPT.ChatGPTClient import ChatGPTClient
<<<<<<< HEAD
from PySubtitleGPT.ChatGPTTranslation import ChatGPTTranslation
=======
from PySubtitleGPT.SubtitleError import TranslationError, TranslationFailedError, TranslationImpossibleError, UntranslatedLinesError
from PySubtitleGPT.Helpers import BuildPrompt, Linearise, MergeTranslations, UnbatchScenes
>>>>>>> 4aaec65a
from PySubtitleGPT.ChatGPTTranslationParser import ChatGPTTranslationParser
from PySubtitleGPT.Options import Options
from PySubtitleGPT.SubtitleBatch import SubtitleBatch
from PySubtitleGPT.SubtitleBatcher import SubtitleBatcher

from PySubtitleGPT.SubtitleError import TranslationError, TranslationFailedError, UntranslatedLinesError
from PySubtitleGPT.Helpers import BuildPrompt, Linearise, MergeTranslations, ParseSubstitutions, UnbatchScenes
from PySubtitleGPT.SubtitleFile import SubtitleFile
from PySubtitleGPT.SubtitleScene import SubtitleScene
from PySubtitleGPT.TranslationEvents import TranslationEvents

class SubtitleTranslator:
    """
    Processes subtitles into scenes and batches and sends them for translation
    """
    def __init__(self, subtitles : SubtitleFile, options : Options):
        """
        Initialise a SubtitleTranslator with translation options
        """
        if not options:
            raise Exception("No translation options provided")

        openai.api_key = options.api_key() or openai.api_key

        if not openai.api_key:
            raise ValueError('API key must be set in .env or provided as an argument')
        
        logging.debug(f"Using API Key: {openai.api_key}")

        self.subtitles = subtitles
        self.options = options
        self.events = TranslationEvents()

        if not options.get('reparse') or not options.get('prompt'):
            options.add('prompt', BuildPrompt(options))

        logging.debug(f"Translation prompt: {options.get('prompt')}")
 
        # Update subtitle context from options and make our own copy of it
        self.context = subtitles.UpdateContext(options).copy()

        context_values = [f"{key}: {Linearise(value)}" for key, value in self.context.items()]
        logging.debug(f"Translation context:\n{linesep.join(context_values)}")


    def TranslateSubtitles(self):
        """
        Translate a SubtitleFile
        """
        options : Options = self.options
        subtitles : SubtitleFile = self.subtitles 

        if not subtitles:
            raise TranslationError("No subtitles to translate")
    
        if subtitles.scenes and options.get('resume'):
            logging.info("Resuming translation")

        if not subtitles.scenes:
            if options.get('retranslate') or options.get('resume'):
                logging.warning(f"Previous subtitles not found, starting fresh...")

            self.subtitles.AutoBatch(options)

        if not subtitles.scenes:
            raise Exception("No scenes to translate")
        
        logging.info(f"Translating {subtitles.linecount} lines in {subtitles.scenecount} scenes")

        self.events.preprocessed(subtitles.scenes)

        max_lines = options.get('max_lines')
        remaining_lines = max_lines

        # Iterate over each subtitle scene and request translation
        for scene in subtitles.scenes:
            if options.get('resume') and scene.all_translated:
                    logging.info(f"Scene {scene.number} already translated {scene.linecount} lines...")
                    continue

            logging.debug(f"Translating scene {scene.number} of {subtitles.scenecount}")
            batch_numbers = [ batch.number for batch in scene.batches if not batch.translated ] if options.get('resume') else None

            self.TranslateScene(scene, batch_numbers=batch_numbers, remaining_lines=remaining_lines)

            if remaining_lines:
                remaining_lines = max(0, remaining_lines - scene.linecount)
                if not remaining_lines:
                    logging.info(f"Reached max_lines limit of ({max_lines} lines)... finishing")
                    break

        # Linearise the translated scenes
        originals, translations, untranslated = UnbatchScenes(subtitles.scenes)

        if translations and not max_lines:
            logging.info(f"Successfully translated {len(translations)} lines!")

        if untranslated and not max_lines:
            logging.warning(f"Failed to translate {len(untranslated)} lines:")
            for line in untranslated:
                logging.info(f"Untranslated > {line.number}. {line.text}")

        subtitles.originals = originals
        subtitles.translated = translations

    def TranslateScene(self, scene : SubtitleScene, batch_numbers = None, remaining_lines=None):
        """
        Present a scene to ChatGPT for translation
        """
        options : Options = self.options
        
        if not scene.context:
            scene.context = self.context.copy()
        else:
            scene.context = {**scene.context, **self.context}

        try:
            if batch_numbers:
                batches = [ batch for batch in scene.batches if batch.number in batch_numbers ]
            else:
                batches = scene.batches

            context = scene.context.copy()
            self.TranslateBatches(batches, context, remaining_lines)
            scene.summary = context['summary'] or scene.summary

<<<<<<< HEAD
            # Notify observers the scene was translated
            self.events.scene_translated(scene)

        except Exception as e:
            if options.get('stop_on_error'):
=======
            if project.stop_on_error or isinstance(e, TranslationImpossibleError):
>>>>>>> 4aaec65a
                raise
            else:
                logging.warning(f"Failed to translate scene {scene.number} ({str(e)})... finishing")

    def TranslateBatches(self, batches : list[SubtitleBatch], context : dict, remaining_lines=None):
        """
        Pass batches of subtitles ChatGPT for translation, building up context.
        """
        options : Options = self.options

        #TODO: need to be able to build batch context on demand
        summaries = context.get('summaries', [])
        substitutions = ParseSubstitutions(context.get('substitutions', {}))

        # Initialise the ChatGPT client
        client = ChatGPTClient(options, context.get('instructions'))

        prompt = options.get('prompt')

        for batch in batches:
            if options.get('resume') and batch.all_translated:
                logging.info(f"Scene {batch.scene} batch {batch.number} already translated {batch.size} lines...")
                summaries = self.AddBatchToContext(context, batch, summaries)
                continue

            if batch.context and (options.get('retranslate') or options.get('reparse')):
                # If it's a retranslation, restore context from the batch
                context = {**context, **batch.context}

            # Apply any substitutions to the input
            replacements = batch.PerformInputSubstitutions(substitutions)

            # Filter out empty lines
            originals = [line for line in batch.originals if line.text.strip()]

            if remaining_lines and len(originals) > remaining_lines:
                logging.info("Truncating batch to remain within max_lines")
                originals = originals[:remaining_lines]

            try:
                if  options.get('reparse') and batch.translation:
                    logging.info(f"Reparsing scene {batch.scene} batch {batch.number} with {len(originals)} lines...")
                    translation = batch.translation
                else:
                    logging.debug(f"Translating scene {batch.scene} batch {batch.number} with {len(originals)} lines...")

                    if replacements:
                        replaced = [f"{Linearise(k)} -> {Linearise(v)}" for k,v in replacements.items()]
                        logging.info(f"Made substitutions in input:\n{linesep.join(replaced)}")

                    if options.get('preview'):
                        self.events.batch_translated(batch)
                        continue

                    # Ask OpenAI to do the translation
                    translation : ChatGPTTranslation = client.RequestTranslation(prompt, originals, context)

                    if translation.quota_reached:
                        raise TranslationImpossibleError("OpenAI account quota reached, please upgrade your plan or wait until it renews")

                    if translation.reached_token_limit:
                        # Try again without the context to keep the tokens down
                        logging.warning("Hit API token limit, retrying batch without context...")
                        translation = client.RequestTranslation(prompt, originals, None)

                        if translation.reached_token_limit:
                            raise TranslationError(f"Too many tokens in translation", translation)

                if translation:
                    batch.translation = translation

                    # Process the response
                    self.ProcessTranslation(batch, context, client)

                else:
                    logging.warning(f"No translation for scene {batch.scene} batch {batch.number}")

            except TranslationError as e:
<<<<<<< HEAD
                if options.get('stop_on_error'):
=======
                if project.stop_on_error or isinstance(e, TranslationImpossibleError):
>>>>>>> 4aaec65a
                    raise TranslationFailedError(f"Failed to translate a batch... terminating", batch.translation, e)
                else:
                    logging.warning(f"Error translating batch: {str(e)}")

            if remaining_lines:
                remaining_lines = max(0, remaining_lines - len(originals))
                if not remaining_lines:
                    break

            summaries = self.AddBatchToContext(context, batch, summaries)

            # Notify observers the batch was translated
            self.events.batch_translated(batch)

    def AddBatchToContext(self, context, batch : SubtitleBatch, summaries : list = None):
        """
        Update context from previous batch
        """
        context['previous_batch'] = batch

        if summaries and batch.summary:
            if summaries is not None:
                if not summaries or batch.summary != summaries[-1]:
                    summaries.append(batch.summary)

                    max_summaries = self.options.get('max_context_summaries')
                    if max_summaries:
                        summaries = summaries[-max_summaries:]

        return summaries

    def ProcessTranslation(self, batch : SubtitleBatch, context : dict, client : ChatGPTClient):
        """
        Attempt to extract translation from the API response
        """
        options : Options = self.options
        substitutions = options.get('substitutions')

        translation : ChatGPTTranslation = batch.translation

        if not translation.has_translation:
            raise ValueError("Translation contains no translated text")
        
        logging.debug(f"Scene {batch.scene} batch {batch.number} translation:\n{translation.text}\n")

        try:
            # Apply the translation to the subtitles
            parser = ChatGPTTranslationParser(options)
            
            # Reset error list, hopefully they're obsolete
            batch.errors = []

            try:
                parser.ProcessChatGPTResponse(translation)

                # Try to match the translations with the original lines
                batch.translated, unmatched = parser.MatchTranslations(batch.originals)

                if unmatched:
                    logging.warning(f"Unable to match {len(unmatched)} lines with a source line")
                    if options.get('enforce_line_parity'):
                        raise UntranslatedLinesError(f"No translation found for {len(unmatched)} lines", unmatched)

                # Sanity check the results
                parser.ValidateTranslations()

            except TranslationError as e:
                if not options.get('allow_retranslations'):
                    raise
                else:
                    batch.errors.append(e)

            # Consider retrying if there were errors
            if batch.errors and options.get('allow_retranslations'):
                logging.warn(f"Scene {batch.scene} batch {batch.number} failed validation, requesting retranslation")
                self.RequestRetranslations(client, batch, translation)

            if batch.untranslated:
                batch.AddContext('untranslated_lines', [f"{item.number}. {item.text}" for item in batch.untranslated])

            # Apply any word/phrase substitutions to the translation 
            replacements = batch.PerformOutputSubstitutions(substitutions)

            if replacements:
                replaced = [f"{k} -> {v}" for k,v in replacements.items()]
                logging.info(f"Made substitutions in output:\n{linesep.join(replaced)}")

            # Perform substitutions on the output
            translation.PerformSubstitutions(substitutions)

            # Update the context, unless it's a retranslation pass
            if not options.get('retranslate'):
                batch.summary = translation.summary or batch.summary
                context['summary'] = batch.summary or context.get('summary')
                context['synopsis'] = translation.synopsis or context.get('synopsis', "") or options.get('synopsis')
                #context['characters'] = translation.characters or context.get('characters', []) or options.get('characters')

            logging.info(f"Scene {batch.scene} batch {batch.number}: {len(batch.translated)} lines and {len(batch.untranslated)} untranslated.")

            if batch.summary and batch.summary.strip():
                logging.info(f"Summary: {batch.summary}")

        except TranslationError as te:
            if options.get('stop_on_error'):
                raise
            else:
                logging.warning(f"Error translating batch: {str(e)}")


    def RequestRetranslations(self, client : ChatGPTClient, batch : SubtitleBatch, translation : str):
        """
        Ask ChatGPT to retranslate any missing lines
        """
        retranslation = client.RequestRetranslation(translation, batch.errors)

        logging.debug(f"Scene {batch.scene} batch {batch.number} retranslation:\n{retranslation.get('text')}\n")

        parser = ChatGPTTranslationParser(self.options)

        retranslated = parser.ProcessChatGPTResponse(retranslation)

        if not retranslated:
            logging.error("Retranslation request did not produce a useful result")
            return
        
        batch.AddContext('retranslated_lines', [f"{item.key}. {item.text}" for item in retranslated])
        logging.info(f"Retranslated {len(retranslated)} of {len(retranslated) + len(batch.untranslated)} lines")

        try:
            parser.ValidateTranslations()

            logging.info("Retranslation passed validation")

            # Let's NOT assume the results were an improvement            
            parser.MatchTranslations(batch.originals)

            MergeTranslations(batch.translated, retranslated)

        except TranslationError as e:
            logging.warn(f"Retranslation request did not fix problems:\n{retranslation.get('text')}\n")
<|MERGE_RESOLUTION|>--- conflicted
+++ resolved
@@ -2,18 +2,13 @@
 import openai
 from os import linesep
 from PySubtitleGPT.ChatGPTClient import ChatGPTClient
-<<<<<<< HEAD
 from PySubtitleGPT.ChatGPTTranslation import ChatGPTTranslation
-=======
-from PySubtitleGPT.SubtitleError import TranslationError, TranslationFailedError, TranslationImpossibleError, UntranslatedLinesError
-from PySubtitleGPT.Helpers import BuildPrompt, Linearise, MergeTranslations, UnbatchScenes
->>>>>>> 4aaec65a
 from PySubtitleGPT.ChatGPTTranslationParser import ChatGPTTranslationParser
 from PySubtitleGPT.Options import Options
 from PySubtitleGPT.SubtitleBatch import SubtitleBatch
 from PySubtitleGPT.SubtitleBatcher import SubtitleBatcher
 
-from PySubtitleGPT.SubtitleError import TranslationError, TranslationFailedError, UntranslatedLinesError
+from PySubtitleGPT.SubtitleError import TranslationError, TranslationFailedError, TranslationImpossibleError, UntranslatedLinesError
 from PySubtitleGPT.Helpers import BuildPrompt, Linearise, MergeTranslations, ParseSubstitutions, UnbatchScenes
 from PySubtitleGPT.SubtitleFile import SubtitleFile
 from PySubtitleGPT.SubtitleScene import SubtitleScene
@@ -134,15 +129,11 @@
             self.TranslateBatches(batches, context, remaining_lines)
             scene.summary = context['summary'] or scene.summary
 
-<<<<<<< HEAD
             # Notify observers the scene was translated
             self.events.scene_translated(scene)
 
         except Exception as e:
             if options.get('stop_on_error'):
-=======
-            if project.stop_on_error or isinstance(e, TranslationImpossibleError):
->>>>>>> 4aaec65a
                 raise
             else:
                 logging.warning(f"Failed to translate scene {scene.number} ({str(e)})... finishing")
@@ -203,6 +194,9 @@
                     if translation.quota_reached:
                         raise TranslationImpossibleError("OpenAI account quota reached, please upgrade your plan or wait until it renews")
 
+                    if translation.quota_reached:
+                        raise TranslationImpossibleError("OpenAI account quota reached, please upgrade your plan or wait until it renews")
+
                     if translation.reached_token_limit:
                         # Try again without the context to keep the tokens down
                         logging.warning("Hit API token limit, retrying batch without context...")
@@ -218,14 +212,10 @@
                     self.ProcessTranslation(batch, context, client)
 
                 else:
-                    logging.warning(f"No translation for scene {batch.scene} batch {batch.number}")
+                    logging.warning(f"No translation for scene {scene.number} batch {batch.number}")
 
             except TranslationError as e:
-<<<<<<< HEAD
-                if options.get('stop_on_error'):
-=======
-                if project.stop_on_error or isinstance(e, TranslationImpossibleError):
->>>>>>> 4aaec65a
+                if options.get('stop_on_error') or isinstance(e, TranslationImpossibleError):
                     raise TranslationFailedError(f"Failed to translate a batch... terminating", batch.translation, e)
                 else:
                     logging.warning(f"Error translating batch: {str(e)}")
