--- conflicted
+++ resolved
@@ -394,17 +394,10 @@
         provider_settings = SettingsType(provider_settings)
         self.translation_provider.UpdateSettings(provider_settings)
 
-<<<<<<< HEAD
         selected_model = provider_settings.get_str('model')
         if not self.translation_provider.available_models:
             logging.warning(_("No models available for {provider}").format(provider = self.translation_provider.name))
         elif selected_model not in self.translation_provider.available_models:
-            # Auto-select an available model
-=======
-        # Auto-select an available model
-        selected_model = provider_settings.get_str('model')
-        if selected_model and self.translation_provider.available_models and selected_model not in self.translation_provider.available_models:
->>>>>>> c7adeaae
             selected_model = self.translation_provider.available_models[0]
             provider_settings['model'] = selected_model
             self.translation_provider.UpdateSettings(provider_settings)
