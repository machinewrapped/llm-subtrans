from GUI.Command import Command, CommandError
from PySubtitle.Helpers.Localization import _
from PySubtitle.SubtitleProject import SubtitleProject

class SaveProjectFile(Command):
    def __init__(self, project : SubtitleProject, filepath : str|None = None):
        super().__init__()
        self.can_undo = False
        self.is_blocking = True
        self.project : SubtitleProject = project
        self.filepath : str|None = filepath or project.projectfile

    def execute(self) -> bool:
        if not self.filepath:
            raise CommandError(_("Project file path must be specified."), command=self)

        if not self.datamodel or not self.datamodel.project:
            raise CommandError(_("No project data"), command=self)

<<<<<<< HEAD
        # Update the project path and set the subtitle output path to the same location
        self.project.projectfile = self.project.GetProjectFilepath(self.filepath)
        self.project.subtitles.UpdateOutputPath(path=self.project.projectfile)
        self.project.SaveProjectFile()
=======
        current_filepath = self.datamodel.project.projectfile
        current_outputpath = self.datamodel.project.subtitles.outputpath

        self.project.projectfile = self.project.GetProjectFilepath(self.filepath)
        self.project.subtitles.outputpath = GetOutputPath(self.project.projectfile, self.project.target_language)
>>>>>>> 9f40b4c0

        if current_filepath != self.project.projectfile or current_outputpath != self.project.subtitles.outputpath:
            self.project.needs_writing = True

        self.datamodel.SaveProject()

        return True<|MERGE_RESOLUTION|>--- conflicted
+++ resolved
@@ -17,18 +17,12 @@
         if not self.datamodel or not self.datamodel.project:
             raise CommandError(_("No project data"), command=self)
 
-<<<<<<< HEAD
+        current_filepath = self.datamodel.project.projectfile
+        current_outputpath = self.datamodel.project.subtitles.outputpath
+
         # Update the project path and set the subtitle output path to the same location
         self.project.projectfile = self.project.GetProjectFilepath(self.filepath)
         self.project.subtitles.UpdateOutputPath(path=self.project.projectfile)
-        self.project.SaveProjectFile()
-=======
-        current_filepath = self.datamodel.project.projectfile
-        current_outputpath = self.datamodel.project.subtitles.outputpath
-
-        self.project.projectfile = self.project.GetProjectFilepath(self.filepath)
-        self.project.subtitles.outputpath = GetOutputPath(self.project.projectfile, self.project.target_language)
->>>>>>> 9f40b4c0
 
         if current_filepath != self.project.projectfile or current_outputpath != self.project.subtitles.outputpath:
             self.project.needs_writing = True
