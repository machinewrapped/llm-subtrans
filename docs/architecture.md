--- conflicted
+++ resolved
@@ -82,7 +82,6 @@
 
 The `SubtitleTranslator` delegates the actual translation to a `PySubtitle.TranslationProvider` instance. The `TranslationProvider` is a plug-and-play component that allows the application to support different translation services. New providers can be added by creating a new module in the `PySubtitle.Providers` directory and implementing the `TranslationProvider` interface.
 
-<<<<<<< HEAD
 1. **SubtitleTranslator**
    * Accepts `Subtitles` and a `TranslationProvider`.
    * Iterates over scenes and batches, building prompts and context.
@@ -96,7 +95,6 @@
    * Each provider exposes available models, validation, and a `GetTranslationClient` method to construct a client capable of calling external APIs.
    * This design allows adding new providers (e.g., different model servers) without altering core logic.
    
-=======
 ## Command-Line Architecture
 
 The command-line interface provides a lightweight path for batch translation by combining small scripts with shared helpers in `scripts/subtrans_common.py`.
@@ -108,7 +106,6 @@
 
 This flow executes to completion on the command line, while the GUI path initializes a `QApplication`, builds a `ProjectDataModel`, and schedules work on a background `CommandQueue` so that translation can run interactively. Both paths share reusable components such as `Options`, `SubtitleProject`, `SubtitleTranslator`, and the `InitLogger` utility, ensuring consistent behaviour across interfaces.
 
->>>>>>> a97c5590
 ## GUI Architecture
 
 1. **ProjectDataModel**
