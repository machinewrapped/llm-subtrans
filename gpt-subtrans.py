import os
import argparse
import logging

from PySubtitle.Helpers import ParseNames, ParseSubstitutions
from PySubtitle.Options import Options
from PySubtitle.SubtitleProject import SubtitleProject
from PySubtitle.TranslationProvider import TranslationProvider

log_path = os.path.join(os.getcwd(), 'gpt-subtrans.log')
level_name = os.getenv('LOG_LEVEL', 'INFO').upper()
logging_level = getattr(logging, level_name, logging.INFO)

# Create console logger
try:
    logging.basicConfig(format='%(levelname)s: %(message)s', encoding='utf-8', level=logging_level)
    logging.info("Initialising log")

except Exception as e:
    logging.basicConfig(format='%(levelname)s: %(message)s', level=logging_level)
    logging.info("Unable to write to utf-8 log, falling back to default encoding")

# Create file handler with the same logging level
try:
    file_handler = logging.FileHandler(log_path, encoding='utf-8', mode='w')
    formatter = logging.Formatter('%(levelname)s: %(message)s')
    file_handler.setFormatter(formatter)
    file_handler.setLevel(logging.INFO)
    logging.getLogger('').addHandler(file_handler)
except Exception as e:
    logging.warning(f"Unable to create log file at {log_path}: {e}")

# Parse command line arguments
parser = argparse.ArgumentParser(description='Translates an SRT file using GPT')
parser.add_argument('input', help="Input SRT file path")
parser.add_argument('-o', '--output', help="Output SRT file path")
parser.add_argument('-l', '--target_language', type=str, default=None, help="The target language for the translation")
parser.add_argument('-p', '--provider', type=str, default=None, help="The translation provider to use")
parser.add_argument('-m', '--model', type=str, default=None, help="The model to use for translation")
parser.add_argument('-k', '--apikey', type=str, default=None, help="Your OpenAI API Key (https://platform.openai.com/account/api-keys)")
parser.add_argument('-b', '--apibase', type=str, default=None, help="API backend base address, the default value is https://api.openai.com/v1")

parser.add_argument('--batchthreshold', type=float, default=None, help="Number of seconds between lines to consider for batching")
parser.add_argument('--description', type=str, default=None, help="A brief description of the film to give context")
parser.add_argument('--includeoriginal', action='store_true', help="Include the original text in the translated subtitles")
parser.add_argument('--instruction', action='append', type=str, default=None, help="An instruction for Chat GPT about the translation")
parser.add_argument('--instructionfile', type=str, default=None, help="Name/path of a file to load GPT instructions from")
parser.add_argument('--matchpartialwords', action='store_true', help="Allow substitutions that do not match not on word boundaries")
parser.add_argument('--maxbatchsize', type=int, default=None, help="Maximum number of lines before starting a new batch is compulsory")
parser.add_argument('--maxlines', type=int, default=None, help="Maximum number of lines(subtitles) to process in this run")
<<<<<<< HEAD
parser.add_argument('--minbatchsize', type=int, default=None, help="Minimum number of lines to consider starting a new batch")
parser.add_argument('--moviename', type=str, default=None, help="Optionally specify the name of the movie to help the translator")
parser.add_argument('--name', action='append', type=str, default=None, help="A name to use verbatim in the translation")
parser.add_argument('--names', type=str, default=None, help="A list of names to use verbatim")
parser.add_argument('--project', type=str, default=None, help="Read or Write project file to working directory")
parser.add_argument('--ratelimit', type=int, default=None, help="Maximum number of batches per minute to process")
parser.add_argument('--scenethreshold', type=float, default=None, help="Number of seconds between lines to consider a new scene")
parser.add_argument('--substitution', action='append', type=str, default=None, help="A pair of strings separated by ::, to subsitute in source or translation")
parser.add_argument('--temperature', type=float, default=0.0, help="A higher temperature increases the random variance of translations.")
=======
parser.add_argument('--maxsummaries', type=int, default=None, help="Maximum number of context summaries to provide with each batch")
parser.add_argument('--matchpartialwords', action='store_true', help="Allow substitutions that do not match not on word boundaries")
parser.add_argument('--includeoriginal', action='store_true', help="Include the original text in the translated subtitles")
parser.add_argument('--debug', action='store_true', help="Run with DEBUG log level")
>>>>>>> 30fa3a76

args = parser.parse_args()

if args.debug:
    logging.getLogger('').setLevel(logging.DEBUG)
    logging.debug("Debug logging enabled")

try:
    options = Options({
        'api_base': args.apibase,
        'api_key': args.apikey,
        'batch_threshold': args.batchthreshold,
        'description': args.description,
<<<<<<< HEAD
=======
        'names': ParseNames(args.names or args.name),
        'substitutions': ParseSubstitutions(args.substitution),
        'match_partial_words': args.matchpartialwords,
        'max_context_summaries': args.maxsummaries,
        'temperature': args.temperature,
>>>>>>> 30fa3a76
        'include_original': args.includeoriginal,
        'instruction_args': args.instruction,
        'instruction_file': args.instructionfile,
        'match_partial_words': args.matchpartialwords,
        'max_batch_size': args.maxbatchsize,
        'max_lines': args.maxlines,
        'min_batch_size': args.minbatchsize,
        'model': args.model,
        'movie_name': args.moviename or os.path.splitext(os.path.basename(args.input))[0],
        'names': ParseNames(args.names or args.name),
        'project': args.project and args.project.lower(),
        'provider': args.provider,
        'rate_limit': args.ratelimit,
        'scene_threshold': args.scenethreshold,
        'substitutions': ParseSubstitutions(args.substitution),
        'target_language': args.target_language
    })

    # Create the translation provider
    TranslationProvider.update_provider_settings(options)

    translation_provider = TranslationProvider.get_provider(options)
    if not translation_provider:
        raise ValueError(f"Unable to create translation provider {options.provider}")

    logging.info(f"Using translation provider {translation_provider.name}")

    # Load the instructions
    options.InitialiseInstructions()

    # Process the project options
    project = SubtitleProject(options)

    project.Initialise(args.input, args.output)

    logging.info(f"Translating {project.subtitles.linecount} subtitles from {args.input}")

    translation_provider.TranslateSubtitles(project)

    if project.write_project:
        logging.info(f"Writing project data to {str(project.projectfile)}")
        project.WriteProjectFile()

except Exception as e:
    print("Error:", e)
    raise<|MERGE_RESOLUTION|>--- conflicted
+++ resolved
@@ -48,7 +48,6 @@
 parser.add_argument('--matchpartialwords', action='store_true', help="Allow substitutions that do not match not on word boundaries")
 parser.add_argument('--maxbatchsize', type=int, default=None, help="Maximum number of lines before starting a new batch is compulsory")
 parser.add_argument('--maxlines', type=int, default=None, help="Maximum number of lines(subtitles) to process in this run")
-<<<<<<< HEAD
 parser.add_argument('--minbatchsize', type=int, default=None, help="Minimum number of lines to consider starting a new batch")
 parser.add_argument('--moviename', type=str, default=None, help="Optionally specify the name of the movie to help the translator")
 parser.add_argument('--name', action='append', type=str, default=None, help="A name to use verbatim in the translation")
@@ -56,14 +55,11 @@
 parser.add_argument('--project', type=str, default=None, help="Read or Write project file to working directory")
 parser.add_argument('--ratelimit', type=int, default=None, help="Maximum number of batches per minute to process")
 parser.add_argument('--scenethreshold', type=float, default=None, help="Number of seconds between lines to consider a new scene")
-parser.add_argument('--substitution', action='append', type=str, default=None, help="A pair of strings separated by ::, to subsitute in source or translation")
-parser.add_argument('--temperature', type=float, default=0.0, help="A higher temperature increases the random variance of translations.")
-=======
+parser.add_argument('--maxlines', type=int, default=None, help="Maximum number of lines(subtitles) to process in this run")
 parser.add_argument('--maxsummaries', type=int, default=None, help="Maximum number of context summaries to provide with each batch")
 parser.add_argument('--matchpartialwords', action='store_true', help="Allow substitutions that do not match not on word boundaries")
 parser.add_argument('--includeoriginal', action='store_true', help="Include the original text in the translated subtitles")
 parser.add_argument('--debug', action='store_true', help="Run with DEBUG log level")
->>>>>>> 30fa3a76
 
 args = parser.parse_args()
 
@@ -77,14 +73,8 @@
         'api_key': args.apikey,
         'batch_threshold': args.batchthreshold,
         'description': args.description,
-<<<<<<< HEAD
-=======
-        'names': ParseNames(args.names or args.name),
-        'substitutions': ParseSubstitutions(args.substitution),
-        'match_partial_words': args.matchpartialwords,
         'max_context_summaries': args.maxsummaries,
         'temperature': args.temperature,
->>>>>>> 30fa3a76
         'include_original': args.includeoriginal,
         'instruction_args': args.instruction,
         'instruction_file': args.instructionfile,
