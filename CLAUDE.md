--- conflicted
+++ resolved
@@ -7,11 +7,7 @@
 Secrets are stored in a .env file - NEVER read the contents of the file.
 
 ## Commands
-<<<<<<< HEAD
-- Run all tests: `python scripts/unit_tests.py` or `python scripts/run_tests.py` 
-=======
 - Run all unit tests: `python scripts/unit_tests.py` 
->>>>>>> 115e7777
 - Run single test: `python -m unittest PySubtitle.UnitTests.test_MODULE` or `python -m unittest GUI.UnitTests.test_MODULE`
 - Build distribution: `./scripts/makedistro.sh` (Linux/Mac) or `scripts\makedistro.bat` (Windows)
 - Create virtual environment and install dependencies: `./install.sh` (Linux/Mac) or `install.bat` (Windows)
@@ -19,16 +15,6 @@
 ## Code Style
 - **Naming**: PascalCase for classes and methods, snake_case for variables
 - **Imports**: Standard lib → third-party → local, alphabetical within groups
-<<<<<<< HEAD
-- **Types**: Use type hints for parameters, return values, and class variables
-- **Type Hints**: 
-  - **CRITICAL**: Do NOT put spaces around the `|` in type unions. Use `str|None`, never `str | None`
-  - DO put spaces around the colon introducing a type hint:
-  - Examples: `def func(self, param : str) -> str|None:` ✅ `def func(self, param: str) -> str | None:` ❌
-- **Docstrings**: Triple-quoted concise descriptions for classes and methods
-- **Error handling**: Custom exceptions, specific except blocks, input validation
-=======
->>>>>>> 115e7777
 - **Class structure**: Docstring → constants → init → properties → public methods → private methods
 - **Type Hints**: Use type hints for parameters, return values, and class variables
   - NEVER put spaces around the `|` in type unions. Use `str|None`, never `str | None`
