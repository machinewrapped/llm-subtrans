import json
import os
import logging
import threading

from PySubtitle.Helpers import GetOutputPath
from PySubtitle.Helpers.Localization import _
from PySubtitle.Options import Options, SettingsType
from PySubtitle.SettingsType import SettingsType
from PySubtitle.SubtitleError import SubtitleError, TranslationAbortedError
from PySubtitle.Subtitles import Subtitles

from PySubtitle.SubtitleBatch import SubtitleBatch
from PySubtitle.SubtitleScene import SubtitleScene
from PySubtitle.SubtitleSerialisation import SubtitleDecoder, SubtitleEncoder
from PySubtitle.SubtitleTranslator import SubtitleTranslator
from PySubtitle.TranslationEvents import TranslationEvents

default_encoding = os.getenv('DEFAULT_ENCODING', 'utf-8')

class SubtitleProject:
    """
    Handles loading, saving and creation of project files for LLM-Subtrans
    """
    def __init__(self, persistent : bool = False):
        """
        A subtitle translation project. 
        
        Can be initialised from a project file or a subtitle file,
        or manually configured by assigning a SubtitleFile and updating settings if necessary.
        
        :param persistent: if True, the project will be saved to disk and automatically reloaded next time
        """
        self.subtitles : Subtitles = Subtitles()
        self.events = TranslationEvents()
        self.projectfile : str|None = None
        self.existing_project : bool = False
        self.needs_writing : bool = False
        self.lock = threading.RLock()

        # By default the project is not persistent, i.e. it will not be saved to a file and automatically reloaded next time
        self.use_project_file : bool = persistent

        # By default the translated subtitles will be written to file
        self.write_translation = True

    @property
    def target_language(self) -> str|None:
        return self.subtitles.target_language if self.subtitles else None
    
    @property
    def task_type(self) -> str|None:
        return self.subtitles.task_type if self.subtitles else None

    @property
    def movie_name(self) -> str|None:
        return self.subtitles.movie_name if self.subtitles else None

    @property
    def any_translated(self) -> bool:
        with self.lock:
            return bool(self.subtitles and self.subtitles.any_translated)

<<<<<<< HEAD
    def InitialiseProject(self, filepath: str, outputpath: str|None = None, reload_subtitles: bool = False):
=======
    @property
    def all_translated(self) -> bool:
        with self.lock:
            return bool(self.subtitles and self.subtitles.all_translated)

    def InitialiseProject(self, filepath : str, outputpath : str|None = None, reload_subtitles : bool = False):
>>>>>>> 7a641549
        """
        Initialize the project by either loading an existing project file or creating a new one.
        Load the subtitles to be translated, either from the project file or the source file.

        :param filepath: the path to the project or a source subtitle file
        :param outputpath: the path to write the translated subtitles to
        :param reload_subtitles: force reloading subtitles from source file
        """
        filepath = os.path.normpath(filepath)
        sourcepath : str = filepath
        self.projectfile = self.GetProjectFilepath(filepath or "subtitles")

        project_file_exists : bool = os.path.exists(self.projectfile)
        project_settings : SettingsType = SettingsType()

        # If initialised with a project file, we are implicitly using a project file
        if filepath == self.projectfile:
            self.use_project_file = True

        read_project : bool = self.use_project_file and project_file_exists
        load_subtitles : bool = reload_subtitles or not read_project

        if not read_project and not load_subtitles:
            raise SubtitleError(_("No project or subtitles to load"))

        if project_file_exists and not read_project:
            logging.warning(_("Project file {} exists but will not be used").format(self.projectfile))

        subtitles : Subtitles|None = None

        if read_project:
            logging.info(_("Loading existing project file {}").format(self.projectfile))

            # Try to load the project file
            subtitles = self.ReadProjectFile(self.projectfile)
            project_settings = self.GetProjectSettings()

            if subtitles:
                outputpath = outputpath or GetOutputPath(self.projectfile, subtitles.target_language, subtitles.format)
                sourcepath = subtitles.sourcepath if subtitles.sourcepath else sourcepath               
                logging.info(_("Project file loaded"))

                if subtitles.scenes:
                    self.existing_project = True
                    self.needs_writing = False
                    load_subtitles = reload_subtitles
                    if load_subtitles:
                        logging.info(_("Reloading subtitles from the source file"))

                else:
                    logging.error(_("Unable to read project file, starting afresh"))
                    load_subtitles = True

        if load_subtitles:
            try:
                # (re)load the source subtitle file if required
                subtitles = self.LoadSubtitleFile(sourcepath)

                # Reapply project settings
                if read_project and project_settings:
                    subtitles.UpdateProjectSettings(project_settings)

            except Exception as e:
                logging.error(_("Failed to load subtitle file {}: {}").format(filepath, str(e)))
                raise

        if not subtitles or not subtitles.has_subtitles:
            raise ValueError(_("No subtitles to translate in {}").format(filepath))

        if outputpath:
            subtitles.outputpath = outputpath

<<<<<<< HEAD
        self.subtitles = subtitles
        self.needs_writing = self.use_project_file
=======
            self.needs_writing = self.use_project_file
>>>>>>> 7a641549

    def SaveOriginal(self, outputpath : str|None = None):
        """
        Write the original subtitles to a file
        """
        try:
            with self.lock:
                self.subtitles.SaveOriginal(outputpath)

        except Exception as e:
            logging.error(_("Unable to save original subtitles: {}").format(e))

    def SaveTranslation(self, outputpath : str|None = None):
        """
        Write output file
        """
        try:
            with self.lock:
                self.subtitles.SaveTranslation(outputpath)

        except Exception as e:
            logging.error(_("Unable to save translation: {}").format(e))

    def GetProjectFilepath(self, filepath : str) -> str:
        """
        Calculate the project file path based on the source file path
        """
        path, ext = os.path.splitext(filepath)
        filepath = filepath if ext == '.subtrans' else f"{path}.subtrans"
        return os.path.normpath(filepath)

    def GetBackupFilepath(self, filepath : str) -> str:
        """
        Get the backup file path for the project file
        """
        projectfile = self.GetProjectFilepath(filepath)
        return f"{projectfile}-backup"

    def LoadSubtitleFile(self, filepath: str) -> Subtitles:
        """
        Load subtitles from a file, auto-detecting the format by extension
        """
        with self.lock:
            self.subtitles = Subtitles(filepath)
            self.subtitles.LoadSubtitles()

        return self.subtitles

    def SaveProject(self):
        """
        Save the project file or translation file as needed
        """
        with self.lock:
            if self.needs_writing:
                if self.use_project_file:
                    self.UpdateProjectFile()
                if self.any_translated and self.write_translation:
                    self.SaveTranslation()
                self.needs_writing = False

    def SaveProjectFile(self, projectfile : str|None = None) -> None:
        """
        Write a set of subtitles to a project file
        """
        with self.lock:
            if not self.subtitles:
                raise Exception("Can't write project file, no subtitles")

            if not isinstance(self.subtitles, Subtitles):
                raise Exception("Can't write project file, wrong content type")

            if not self.subtitles.scenes:
                raise Exception("Can't write project file, no scenes")

            if not projectfile:
                projectfile = self.projectfile
            elif projectfile and not self.projectfile:
                self.projectfile = self.GetProjectFilepath(projectfile)

            if not projectfile:
                raise Exception("No file path provided")

            self.WriteProjectToFile(projectfile, encoder_class=SubtitleEncoder)

            self.needs_writing = False

    def SaveBackupFile(self) -> None:
        """
        Save a backup copy of the project
        """
        with self.lock:
            if self.subtitles and self.projectfile:
                backupfile = self.GetBackupFilepath(self.projectfile)
                self.WriteProjectToFile(backupfile, encoder_class=SubtitleEncoder)

    def ReadProjectFile(self, filepath : str|None = None) -> Subtitles|None:
        """
        Load scenes, subtitles and context from a project file
        """
        try:
            filepath = filepath or self.projectfile
            if not filepath:
                raise ValueError(_("No project file path provided"))

            with self.lock:
                logging.info(_("Reading project data from {}").format(str(filepath)))

                with open(filepath, 'r', encoding=default_encoding, newline='') as f:
                    subtitles: Subtitles = json.load(f, cls=SubtitleDecoder)

                subtitles.Sanitise()

                self.subtitles = subtitles
                return subtitles

        except FileNotFoundError:
            logging.error(_("Project file {} not found").format(filepath))
            return None

        except json.JSONDecodeError as e:
            logging.error(_("Error decoding JSON file: {}").format(e))
            return None

    def UpdateProjectFile(self) -> None:
        """
        Save the project file if it needs updating
        """
        with self.lock:
            if self.needs_writing and self.subtitles and self.subtitles.scenes:
                self.SaveProjectFile()

    def GetProjectSettings(self) -> SettingsType:
        """
        Return a dictionary of non-empty settings from the project file
        """
        if not self.subtitles:
            return SettingsType()

        return SettingsType({ key : value for key, value in self.subtitles.settings.items() if value })

    def UpdateProjectSettings(self, settings: SettingsType) -> None:
        """
        Replace settings if the provided dictionary has an entry with the same key
        """
        if isinstance(settings, Options):
            settings = SettingsType(settings)

        with self.lock:
            if not self.subtitles:
                return

            common_keys = settings.keys() & self.subtitles.settings.keys()
            if not all(settings.get(key) == self.subtitles.settings.get(key) for key in common_keys):
                self.subtitles.UpdateProjectSettings(settings)
                self.needs_writing = bool(self.subtitles.scenes) and self.use_project_file

    def WriteProjectToFile(self, projectfile: str, encoder_class: type|None = None) -> None:
        """
        Save the project settings to a JSON file
        """
        if encoder_class is None:
            raise ValueError("No encoder provided")

        projectfile = os.path.normpath(projectfile)
        logging.info(_("Writing project data to {}").format(str(projectfile)))

        with self.lock:
            with open(projectfile, 'w', encoding=default_encoding) as f:
                project_json = json.dumps(self.subtitles, cls=encoder_class, ensure_ascii=False, indent=4) # type: ignore
                f.write(project_json)

    def TranslateSubtitles(self, translator : SubtitleTranslator) -> None:
        """
        One-stop shop: Use the translation provider to translate a project, then save the translation.
        """
        if not self.subtitles:
            raise Exception("No subtitles to translate")

        # Prime new project files
        self.UpdateProjectFile()

        save_translation : bool = self.write_translation and not translator.preview

        try:
            translator.events.preprocessed += self._on_preprocessed # type: ignore
            translator.events.batch_translated += self._on_batch_translated # type: ignore
            translator.events.scene_translated += self._on_scene_translated # type: ignore

            translator.TranslateSubtitles(self.subtitles)

            translator.events.preprocessed -= self._on_preprocessed # type: ignore
            translator.events.batch_translated -= self._on_batch_translated # type: ignore
            translator.events.scene_translated -= self._on_scene_translated # type: ignore

            if save_translation and not translator.aborted:
                self.SaveTranslation()

        except TranslationAbortedError:
            logging.info(_("Translation aborted"))

        except Exception as e:
            if save_translation and self.subtitles.any_translated:
                logging.warning(_("Translation failed, saving partial results"))
                self.SaveTranslation()

            logging.error(_("Failed to translate subtitles: {}").format(str(e)))
            raise

    def TranslateScene(self, translator : SubtitleTranslator, scene_number : int, batch_numbers : list[int]|None = None, line_numbers : list[int]|None = None) -> SubtitleScene|None:
        """
        Pass batches of subtitles to the translation engine.
        """
        if not self.subtitles:
            raise Exception("No subtitles to translate")

        translator.events.preprocessed += self._on_preprocessed             # type: ignore
        translator.events.batch_translated += self._on_batch_translated     # type: ignore

        try:
            scene : SubtitleScene = self.subtitles.GetScene(scene_number)

            scene.errors = []

            translator.TranslateScene(self.subtitles, scene, batch_numbers=batch_numbers, line_numbers=line_numbers)

            return scene

        except TranslationAbortedError:
            pass

        finally:
            translator.events.preprocessed -= self._on_preprocessed # type: ignore
            translator.events.batch_translated -= self._on_batch_translated # type: ignore

    def ReparseBatchTranslation(self, translator : SubtitleTranslator, scene_number : int, batch_number : int, line_numbers : list[int]|None = None) -> SubtitleBatch:
        """
        Reparse the translation of a batch of subtitles
        """
        batch : SubtitleBatch = self.subtitles.GetBatch(scene_number, batch_number)

        if not batch:
            raise SubtitleError(f"Unable to find batch {batch_number} in scene {scene_number}")

        if not batch.translation:
            raise SubtitleError(f"Batch {batch} is not translated")

        with self.lock:
            translator.ProcessBatchTranslation(batch, batch.translation, line_numbers=line_numbers)

            self.events.batch_translated(batch)

        return batch

    def _on_preprocessed(self, scenes) -> None:
        logging.debug("Pre-processing finished")
        self.events.preprocessed(scenes)

    def _on_batch_translated(self, batch) -> None:
        logging.debug("Batch translated")
        self.needs_writing = self.use_project_file
        self.events.batch_translated(batch)

    def _on_scene_translated(self, scene) -> None:
        logging.debug("Scene translated")
        self.needs_writing = self.use_project_file
        self.events.scene_translated(scene)

<|MERGE_RESOLUTION|>--- conflicted
+++ resolved
@@ -61,16 +61,12 @@
         with self.lock:
             return bool(self.subtitles and self.subtitles.any_translated)
 
-<<<<<<< HEAD
-    def InitialiseProject(self, filepath: str, outputpath: str|None = None, reload_subtitles: bool = False):
-=======
     @property
     def all_translated(self) -> bool:
         with self.lock:
             return bool(self.subtitles and self.subtitles.all_translated)
 
-    def InitialiseProject(self, filepath : str, outputpath : str|None = None, reload_subtitles : bool = False):
->>>>>>> 7a641549
+    def InitialiseProject(self, filepath: str, outputpath: str|None = None, reload_subtitles: bool = False):
         """
         Initialize the project by either loading an existing project file or creating a new one.
         Load the subtitles to be translated, either from the project file or the source file.
@@ -142,13 +138,9 @@
 
         if outputpath:
             subtitles.outputpath = outputpath
-
-<<<<<<< HEAD
+            self.needs_writing = self.use_project_file
+
         self.subtitles = subtitles
-        self.needs_writing = self.use_project_file
-=======
-            self.needs_writing = self.use_project_file
->>>>>>> 7a641549
 
     def SaveOriginal(self, outputpath : str|None = None):
         """
