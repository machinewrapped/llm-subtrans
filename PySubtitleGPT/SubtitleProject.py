--- conflicted
+++ resolved
@@ -147,13 +147,8 @@
         Load subtitles from an SRT file
         """
         with self.lock:
-<<<<<<< HEAD
-            self.subtitles = SubtitleFile()
-            self.subtitles.LoadSubtitles(filepath)
-=======
-            self.subtitles = SubtitleFile(filename)
+            self.subtitles = SubtitleFile(filepath)
             self.subtitles.LoadSubtitles()
->>>>>>> 93ac5930
             self.subtitles.UpdateContext(self.options)
             self.subtitles.project = self
         return self.subtitles
