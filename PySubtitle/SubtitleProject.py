import json
import os
import logging
import threading

from PySubtitle.Helpers import GetOutputPath
from PySubtitle.Helpers.Localization import _
from PySubtitle.Options import Options, SettingsType
from PySubtitle.SettingsType import SettingsType
from PySubtitle.SubtitleError import SubtitleError, TranslationAbortedError
from PySubtitle.Subtitles import Subtitles

from PySubtitle.SubtitleBatch import SubtitleBatch
from PySubtitle.SubtitleScene import SubtitleScene
from PySubtitle.SubtitleSerialisation import SubtitleDecoder, SubtitleEncoder
from PySubtitle.SubtitleTranslator import SubtitleTranslator
from PySubtitle.TranslationEvents import TranslationEvents

default_encoding = os.getenv('DEFAULT_ENCODING', 'utf-8')

class SubtitleProject:
    """
    Handles loading, saving and creation of project files for LLM-Subtrans
    """
    def __init__(self, persistent : bool = False):
        """
        A subtitle translation project. 
        
        Can be initialised from a project file or a subtitle file,
        or manually configured by assigning a SubtitleFile and updating settings if necessary.
        
        :param persistent: if True, the project will be saved to disk and automatically reloaded next time
        """
        self.subtitles : Subtitles = Subtitles()
        self.events = TranslationEvents()
        self.projectfile : str|None = None
        self.existing_project : bool = False
        self.needs_writing : bool = False
        self.lock = threading.RLock()

        # By default the project is not persistent, i.e. it will not be saved to a file and automatically reloaded next time
        self.use_project_file : bool = persistent

        # By default the translated subtitles will be written to file
        self.write_translation = True

    @property
    def target_language(self) -> str|None:
        return self.subtitles.target_language if self.subtitles else None
    
    @property
    def task_type(self) -> str|None:
        return self.subtitles.task_type if self.subtitles else None

    @property
    def movie_name(self) -> str|None:
        return self.subtitles.movie_name if self.subtitles else None

    @property
    def any_translated(self) -> bool:
        with self.lock:
            return bool(self.subtitles and self.subtitles.any_translated)

<<<<<<< HEAD
=======
    @property
    def all_translated(self) -> bool:
        with self.lock:
            return bool(self.subtitles and self.subtitles.all_translated)

>>>>>>> 593a752c
    def InitialiseProject(self, filepath: str, outputpath: str|None = None, reload_subtitles: bool = False):
        """
        Initialize the project by either loading an existing project file or creating a new one.
        Load the subtitles to be translated, either from the project file or the source file.

        :param filepath: the path to the project or a source subtitle file
        :param outputpath: the path to write the translated subtitles to
        :param reload_subtitles: force reloading subtitles from source file
        """
        filepath = os.path.normpath(filepath)
        sourcepath : str = filepath
        self.projectfile = self.GetProjectFilepath(filepath or "subtitles")

        project_file_exists : bool = os.path.exists(self.projectfile)
        project_settings : SettingsType = SettingsType()

        # If initialised with a project file, we are implicitly using a project file
        if filepath == self.projectfile:
            self.use_project_file = True

        read_project : bool = self.use_project_file and project_file_exists
        load_subtitles : bool = reload_subtitles or not read_project

        if not read_project and not load_subtitles:
            raise SubtitleError(_("No project or subtitles to load"))

        if project_file_exists and not read_project:
            logging.warning(_("Project file {} exists but will not be used").format(self.projectfile))

        subtitles : Subtitles|None = None

        if read_project:
            logging.info(_("Loading existing project file {}").format(self.projectfile))

            # Try to load the project file
            subtitles = self.ReadProjectFile(self.projectfile)
            project_settings = self.GetProjectSettings()

            if subtitles:
                outputpath = outputpath or GetOutputPath(self.projectfile, subtitles.target_language, subtitles.format)
                sourcepath = subtitles.sourcepath if subtitles.sourcepath else sourcepath               
                logging.info(_("Project file loaded"))

                if subtitles.scenes:
                    self.existing_project = True
                    self.needs_writing = False
                    load_subtitles = reload_subtitles
                    if load_subtitles:
                        logging.info(_("Reloading subtitles from the source file"))

                else:
                    logging.error(_("Unable to read project file, starting afresh"))
                    load_subtitles = True

        if load_subtitles:
            try:
                # (re)load the source subtitle file if required
                subtitles = self.LoadSubtitleFile(sourcepath)

                # Reapply project settings
                if read_project and project_settings:
                    subtitles.UpdateProjectSettings(project_settings)

            except Exception as e:
                logging.error(_("Failed to load subtitle file {}: {}").format(filepath, str(e)))
                raise

        if not subtitles or not subtitles.has_subtitles:
            raise ValueError(_("No subtitles to translate in {}").format(filepath))

        if outputpath:
            subtitles.outputpath = outputpath
<<<<<<< HEAD

        self.subtitles = subtitles
        self.needs_writing = self.use_project_file
=======
            self.needs_writing = self.use_project_file

        self.subtitles = subtitles
>>>>>>> 593a752c

    def SaveOriginal(self, outputpath : str|None = None):
        """
        Write the original subtitles to a file
        """
        try:
            with self.lock:
                self.subtitles.SaveOriginal(outputpath)

        except Exception as e:
            logging.error(_("Unable to save original subtitles: {}").format(e))

    def SaveTranslation(self, outputpath : str|None = None):
        """
        Write output file
        """
        try:
            with self.lock:
                self.subtitles.SaveTranslation(outputpath)

        except Exception as e:
            logging.error(_("Unable to save translation: {}").format(e))

    def GetProjectFilepath(self, filepath : str) -> str:
        """
        Calculate the project file path based on the source file path
        """
        path, ext = os.path.splitext(filepath)
        filepath = filepath if ext == '.subtrans' else f"{path}.subtrans"
        return os.path.normpath(filepath)

    def GetBackupFilepath(self, filepath : str) -> str:
        """
        Get the backup file path for the project file
        """
        projectfile = self.GetProjectFilepath(filepath)
        return f"{projectfile}-backup"

    def LoadSubtitleFile(self, filepath: str) -> Subtitles:
        """
        Load subtitles from a file, auto-detecting the format by extension
        """
        with self.lock:
            self.subtitles = Subtitles(filepath)
            self.subtitles.LoadSubtitles()

        return self.subtitles

    def SaveProject(self):
        """
        Save the project file or translation file as needed
        """
        with self.lock:
            if self.needs_writing:
                if self.use_project_file:
                    self.UpdateProjectFile()
                if self.any_translated and self.write_translation:
                    self.SaveTranslation()
                self.needs_writing = False

    def SaveProjectFile(self, projectfile : str|None = None) -> None:
        """
        Write a set of subtitles to a project file
        """
        with self.lock:
            if not self.subtitles:
                raise Exception("Can't write project file, no subtitles")

            if not isinstance(self.subtitles, Subtitles):
                raise Exception("Can't write project file, wrong content type")

            if not self.subtitles.scenes:
                raise Exception("Can't write project file, no scenes")

            if not projectfile:
                projectfile = self.projectfile
            elif projectfile and not self.projectfile:
                self.projectfile = self.GetProjectFilepath(projectfile)

            if not projectfile:
                raise Exception("No file path provided")

            self.WriteProjectToFile(projectfile, encoder_class=SubtitleEncoder)

            self.needs_writing = False

    def SaveBackupFile(self) -> None:
        """
        Save a backup copy of the project
        """
        with self.lock:
            if self.subtitles and self.projectfile:
                backupfile = self.GetBackupFilepath(self.projectfile)
                self.WriteProjectToFile(backupfile, encoder_class=SubtitleEncoder)

    def ReadProjectFile(self, filepath : str|None = None) -> Subtitles|None:
        """
        Load scenes, subtitles and context from a project file
        """
        try:
            filepath = filepath or self.projectfile
            if not filepath:
                raise ValueError(_("No project file path provided"))

            with self.lock:
                logging.info(_("Reading project data from {}").format(str(filepath)))

                with open(filepath, 'r', encoding=default_encoding, newline='') as f:
                    subtitles: Subtitles = json.load(f, cls=SubtitleDecoder)

                subtitles.Sanitise()

                self.subtitles = subtitles
                return subtitles

        except FileNotFoundError:
            logging.error(_("Project file {} not found").format(filepath))
            return None

        except json.JSONDecodeError as e:
            logging.error(_("Error decoding JSON file: {}").format(e))
            return None

    def UpdateProjectFile(self) -> None:
        """
        Save the project file if it needs updating
        """
        with self.lock:
            if self.needs_writing and self.subtitles and self.subtitles.scenes:
                self.SaveProjectFile()

    def GetProjectSettings(self) -> SettingsType:
        """
        Return a dictionary of non-empty settings from the project file
        """
        if not self.subtitles:
            return SettingsType()

        return SettingsType({ key : value for key, value in self.subtitles.settings.items() if value })

    def UpdateProjectSettings(self, settings: SettingsType) -> None:
        """
        Replace settings if the provided dictionary has an entry with the same key
        """
        if isinstance(settings, Options):
            settings = SettingsType(settings)

        with self.lock:
            if not self.subtitles:
                return

            common_keys = settings.keys() & self.subtitles.settings.keys()
            if not all(settings.get(key) == self.subtitles.settings.get(key) for key in common_keys):
                self.subtitles.UpdateProjectSettings(settings)
                self.needs_writing = bool(self.subtitles.scenes) and self.use_project_file

    def WriteProjectToFile(self, projectfile: str, encoder_class: type|None = None) -> None:
        """
        Save the project settings to a JSON file
        """
        if encoder_class is None:
            raise ValueError("No encoder provided")

        projectfile = os.path.normpath(projectfile)
        logging.info(_("Writing project data to {}").format(str(projectfile)))

        with self.lock:
            with open(projectfile, 'w', encoding=default_encoding) as f:
                project_json = json.dumps(self.subtitles, cls=encoder_class, ensure_ascii=False, indent=4) # type: ignore
                f.write(project_json)

    def TranslateSubtitles(self, translator : SubtitleTranslator) -> None:
        """
        One-stop shop: Use the translation provider to translate a project, then save the translation.
        """
        if not self.subtitles:
            raise Exception("No subtitles to translate")

        # Prime new project files
        self.UpdateProjectFile()

        save_translation : bool = self.write_translation and not translator.preview

        try:
            translator.events.preprocessed += self._on_preprocessed # type: ignore
            translator.events.batch_translated += self._on_batch_translated # type: ignore
            translator.events.scene_translated += self._on_scene_translated # type: ignore

            translator.TranslateSubtitles(self.subtitles)

            translator.events.preprocessed -= self._on_preprocessed # type: ignore
            translator.events.batch_translated -= self._on_batch_translated # type: ignore
            translator.events.scene_translated -= self._on_scene_translated # type: ignore

            if save_translation and not translator.aborted:
                self.SaveTranslation()

        except TranslationAbortedError:
            logging.info(_("Translation aborted"))

        except Exception as e:
            if save_translation and self.subtitles.any_translated:
                logging.warning(_("Translation failed, saving partial results"))
                self.SaveTranslation()

            logging.error(_("Failed to translate subtitles: {}").format(str(e)))
            raise

    def TranslateScene(self, translator : SubtitleTranslator, scene_number : int, batch_numbers : list[int]|None = None, line_numbers : list[int]|None = None) -> SubtitleScene|None:
        """
        Pass batches of subtitles to the translation engine.
        """
        if not self.subtitles:
            raise Exception("No subtitles to translate")

        translator.events.preprocessed += self._on_preprocessed             # type: ignore
        translator.events.batch_translated += self._on_batch_translated     # type: ignore

        try:
            scene : SubtitleScene = self.subtitles.GetScene(scene_number)

            scene.errors = []

            translator.TranslateScene(self.subtitles, scene, batch_numbers=batch_numbers, line_numbers=line_numbers)

            return scene

        except TranslationAbortedError:
            pass

        finally:
            translator.events.preprocessed -= self._on_preprocessed # type: ignore
            translator.events.batch_translated -= self._on_batch_translated # type: ignore

    def ReparseBatchTranslation(self, translator : SubtitleTranslator, scene_number : int, batch_number : int, line_numbers : list[int]|None = None) -> SubtitleBatch:
        """
        Reparse the translation of a batch of subtitles
        """
        batch : SubtitleBatch = self.subtitles.GetBatch(scene_number, batch_number)

        if not batch:
            raise SubtitleError(f"Unable to find batch {batch_number} in scene {scene_number}")

        if not batch.translation:
            raise SubtitleError(f"Batch {batch} is not translated")

        with self.lock:
            translator.ProcessBatchTranslation(batch, batch.translation, line_numbers=line_numbers)

            self.events.batch_translated(batch)

        return batch

    def _on_preprocessed(self, scenes) -> None:
        logging.debug("Pre-processing finished")
        self.events.preprocessed(scenes)

    def _on_batch_translated(self, batch) -> None:
        logging.debug("Batch translated")
        self.needs_writing = self.use_project_file
        self.events.batch_translated(batch)

    def _on_scene_translated(self, scene) -> None:
        logging.debug("Scene translated")
        self.needs_writing = self.use_project_file
        self.events.scene_translated(scene)

<|MERGE_RESOLUTION|>--- conflicted
+++ resolved
@@ -61,14 +61,11 @@
         with self.lock:
             return bool(self.subtitles and self.subtitles.any_translated)
 
-<<<<<<< HEAD
-=======
     @property
     def all_translated(self) -> bool:
         with self.lock:
             return bool(self.subtitles and self.subtitles.all_translated)
 
->>>>>>> 593a752c
     def InitialiseProject(self, filepath: str, outputpath: str|None = None, reload_subtitles: bool = False):
         """
         Initialize the project by either loading an existing project file or creating a new one.
@@ -141,15 +138,9 @@
 
         if outputpath:
             subtitles.outputpath = outputpath
-<<<<<<< HEAD
+            self.needs_writing = self.use_project_file
 
         self.subtitles = subtitles
-        self.needs_writing = self.use_project_file
-=======
-            self.needs_writing = self.use_project_file
-
-        self.subtitles = subtitles
->>>>>>> 593a752c
 
     def SaveOriginal(self, outputpath : str|None = None):
         """
